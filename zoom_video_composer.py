--- conflicted
+++ resolved
@@ -1,7 +1,6 @@
-<<<<<<< HEAD
 #!/usr/bin/env python3
 
-# zoom_video_composer.py v0.2.3
+# zoom_video_composer.py v0.3.0
 # https://github.com/mwydmuch/ZoomVideoComposer
 
 # Copyright (c) 2023 Marek Wydmuch and the respective contributors
@@ -38,6 +37,94 @@
 import helpers
 from helpers import *
 
+def get_ease_pow_in(power):
+    return lambda x: pow(x, power)
+
+def get_ease_pow_out(power):
+    return lambda x: 1 - pow(1 - x, power)
+
+def get_ease_pow_in_out(power):
+    return lambda x: pow(2, power - 1) * pow(x, power) if x < 0.5 else 1 - pow(-2 * x + 2, power) / 2
+
+EASING_FUNCTIONS = {
+    "linear": lambda x: x,
+    "easeInSine": lambda x: 1 - cos((x * pi) / 2),
+    "easeOutSine": lambda x: sin((x * pi) / 2),
+    "easeInOutSine": lambda x: -(cos(pi * x) - 1) / 2,
+    "easeInQuad": get_ease_pow_in(2),
+    "easeOutQuad": get_ease_pow_out(2),
+    "easeInOutQuad": get_ease_pow_in_out(2),
+    "easeInCubic": get_ease_pow_in(3),
+    "easeOutCubic": get_ease_pow_out(3),
+    "easeInOutCubic": get_ease_pow_in_out(3),
+    "easeInPow": get_ease_pow_in,
+    "easeOutPow": get_ease_pow_out,
+    "easeInOutPow": get_ease_pow_in_out,
+}
+
+def get_easing_function(easing, power):
+    easing_func = EASING_FUNCTIONS.get(easing, None)
+    if easing_func is None:
+        raise ValueError(f"Unsupported easing function: {easing}")
+    if easing_func.__code__.co_varnames[0] != "x":
+        easing_func = easing_func(power)
+    return easing_func
+
+DEFAULT_EASING_KEY = "easeInOutSine"
+DEFAULT_EASING_POWER = 1.5
+
+
+RESAMPLING_FUNCTIONS = {
+    "nearest": Image.Resampling.NEAREST,
+    "box": Image.Resampling.BOX,
+    "bilinear": Image.Resampling.BILINEAR,
+    "hamming": Image.Resampling.HAMMING,
+    "bicubic": Image.Resampling.BICUBIC,
+    "lanczos": Image.Resampling.LANCZOS,
+}
+DEFAULT_RESAMPLING_KEY = "lanczos"
+DEFAULT_RESAMPLING_FUNCTION = RESAMPLING_FUNCTIONS[DEFAULT_RESAMPLING_KEY]
+
+
+def zoom_crop(image, zoom, resampling_func=Image.Resampling.LANCZOS):
+    width, height = image.size
+    zoom_size = (int(width * zoom), int(height * zoom))
+    crop_box = (
+        (zoom_size[0] - width) / 2,
+        (zoom_size[1] - height) / 2,
+        (zoom_size[0] + width) / 2,
+        (zoom_size[1] + height) / 2,
+    )
+    return image.resize(zoom_size, resampling_func).crop(crop_box)
+
+
+def resize_scale(image, scale, resampling_func=Image.Resampling.LANCZOS):
+    width, height = image.size
+    return image.resize((int(width * scale), int(height * scale)), resampling_func)
+
+
+def zoom_in_log(easing_func, i, num_frames, num_images):
+    return (easing_func(i / (num_frames - 1))) * num_images
+
+
+def zoom_out_log(easing_func, i, num_frames, num_images):
+    return (1 - easing_func(i / (num_frames - 1))) * num_images
+
+
+def zoom_in(zoom, easing_func, i, num_frames, num_images):
+    return zoom ** zoom_in_log(easing_func, i, num_frames, num_images)
+
+
+def zoom_out(zoom, easing_func, i, num_frames, num_images):
+    return zoom ** zoom_out_log(easing_func, i, num_frames, num_images)
+
+
+def get_px_or_fraction(value, reference_value):
+    if value <= 1:
+        value = reference_value * value
+    return int(value)
+
+
 @click.command()
 @click.argument(
     "image_paths",
@@ -74,6 +161,13 @@
     type=click.Choice(list(EASING_FUNCTIONS.keys())),
     default=DEFAULT_EASING_KEY,
     help="Easing function.",
+    show_default=True,
+)
+@click.option(
+    "--easing-power",
+    type=float,
+    default=DEFAULT_EASING_POWER,
+    help="Power argument of easeInPow, easeOutPow and easeInOutPow easing functions.",
     show_default=True,
 )
 @click.option(
@@ -211,6 +305,7 @@
         zoom=2.0,
         duration=10.0,
         easing=DEFAULT_EASING_KEY,
+        easing_power=DEFAULT_EASING_POWER,
         direction="out",
         fps=30,
         reverse_images=False,
@@ -233,15 +328,10 @@
     images = read_images(image_paths, logger, image_engine)
 
     # Setup some additional variables
-    easing_func = EASING_FUNCTIONS.get(easing, None)
-    if easing_func is None:
-        raise ValueError(f"Unsupported easing function: {easing}")
-
-    available_resampling_func = RESAMPLING_FUNCTIONS.get(image_engine, None)
-    if available_resampling_func is None:
-        raise ValueError(f"Unsupported image engine function: {resampling}")
-
-    resampling_func = available_resampling_func.get(resampling, None)
+    easing_func = get_easing_function(easing, easing_power)
+
+
+    resampling_func = RESAMPLING_FUNCTIONS.get(resampling, None)
     if resampling_func is None:
         raise ValueError(f"Unsupported resampling function: {resampling}")
 
@@ -299,477 +389,4 @@
 
 
 if __name__ == "__main__":
-    zoom_video_composer_cli()
-=======
-#!/usr/bin/env python3
-
-# zoom_video_composer.py v0.3.0
-# https://github.com/mwydmuch/ZoomVideoComposer
-
-# Copyright (c) 2023 Marek Wydmuch and the respective contributors
-
-# Permission is hereby granted, free of charge, to any person obtaining a copy
-# of this software and associated documentation files (the "Software"), to deal
-# in the Software without restriction, including without limitation the rights
-# to use, copy, modify, merge, publish, distribute, sublicense, and/or sell
-# copies of the Software, and to permit persons to whom the Software is
-# furnished to do so, subject to the following conditions:
-
-# The above copyright notice and this permission notice shall be included in all
-# copies or substantial portions of the Software.
-
-# THE SOFTWARE IS PROVIDED "AS IS", WITHOUT WARRANTY OF ANY KIND, EXPRESS OR
-# IMPLIED, INCLUDING BUT NOT LIMITED TO THE WARRANTIES OF MERCHANTABILITY,
-# FITNESS FOR A PARTICULAR PURPOSE AND NONINFRINGEMENT. IN NO EVENT SHALL THE
-# AUTHORS OR COPYRIGHT HOLDERS BE LIABLE FOR ANY CLAIM, DAMAGES OR OTHER
-# LIABILITY, WHETHER IN AN ACTION OF CONTRACT, TORT OR OTHERWISE, ARISING FROM,
-# OUT OF OR IN CONNECTION WITH THE SOFTWARE OR THE USE OR OTHER DEALINGS IN THE
-# SOFTWARE.
-
-
-import click
-from PIL import Image
-import os
-import shutil
-from hashlib import md5
-from multiprocessing import cpu_count
-from joblib import Parallel, delayed
-from tqdm import trange
-from math import log, ceil, pow, sin, cos, pi
-from moviepy.video.io.ImageSequenceClip import ImageSequenceClip
-from moviepy.editor import VideoFileClip, AudioFileClip
-from concurrent.futures import ThreadPoolExecutor
-import concurrent
-from tqdm import tqdm
-
-
-def get_ease_pow_in(power):
-    return lambda x: pow(x, power)
-
-def get_ease_pow_out(power):
-    return lambda x: 1 - pow(1 - x, power)
-
-def get_ease_pow_in_out(power):
-    return lambda x: pow(2, power - 1) * pow(x, power) if x < 0.5 else 1 - pow(-2 * x + 2, power) / 2
-
-EASING_FUNCTIONS = {
-    "linear": lambda x: x,
-    "easeInSine": lambda x: 1 - cos((x * pi) / 2),
-    "easeOutSine": lambda x: sin((x * pi) / 2),
-    "easeInOutSine": lambda x: -(cos(pi * x) - 1) / 2,
-    "easeInQuad": get_ease_pow_in(2),
-    "easeOutQuad": get_ease_pow_out(2),
-    "easeInOutQuad": get_ease_pow_in_out(2),
-    "easeInCubic": get_ease_pow_in(3),
-    "easeOutCubic": get_ease_pow_out(3),
-    "easeInOutCubic": get_ease_pow_in_out(3),
-    "easeInPow": get_ease_pow_in,
-    "easeOutPow": get_ease_pow_out,
-    "easeInOutPow": get_ease_pow_in_out,
-}
-
-def get_easing_function(easing, power):
-    easing_func = EASING_FUNCTIONS.get(easing, None)
-    if easing_func is None:
-        raise ValueError(f"Unsupported easing function: {easing}")
-    if easing_func.__code__.co_varnames[0] != "x":
-        easing_func = easing_func(power)
-    return easing_func
-
-DEFAULT_EASING_KEY = "easeInOutSine"
-DEFAULT_EASING_POWER = 1.5
-
-
-RESAMPLING_FUNCTIONS = {
-    "nearest": Image.Resampling.NEAREST,
-    "box": Image.Resampling.BOX,
-    "bilinear": Image.Resampling.BILINEAR,
-    "hamming": Image.Resampling.HAMMING,
-    "bicubic": Image.Resampling.BICUBIC,
-    "lanczos": Image.Resampling.LANCZOS,
-}
-DEFAULT_RESAMPLING_KEY = "lanczos"
-DEFAULT_RESAMPLING_FUNCTION = RESAMPLING_FUNCTIONS[DEFAULT_RESAMPLING_KEY]
-
-
-def zoom_crop(image, zoom, resampling_func=Image.Resampling.LANCZOS):
-    width, height = image.size
-    zoom_size = (int(width * zoom), int(height * zoom))
-    crop_box = (
-        (zoom_size[0] - width) / 2,
-        (zoom_size[1] - height) / 2,
-        (zoom_size[0] + width) / 2,
-        (zoom_size[1] + height) / 2,
-    )
-    return image.resize(zoom_size, resampling_func).crop(crop_box)
-
-
-def resize_scale(image, scale, resampling_func=Image.Resampling.LANCZOS):
-    width, height = image.size
-    return image.resize((int(width * scale), int(height * scale)), resampling_func)
-
-
-def zoom_in_log(easing_func, i, num_frames, num_images):
-    return (easing_func(i / (num_frames - 1))) * num_images
-
-
-def zoom_out_log(easing_func, i, num_frames, num_images):
-    return (1 - easing_func(i / (num_frames - 1))) * num_images
-
-
-def zoom_in(zoom, easing_func, i, num_frames, num_images):
-    return zoom ** zoom_in_log(easing_func, i, num_frames, num_images)
-
-
-def zoom_out(zoom, easing_func, i, num_frames, num_images):
-    return zoom ** zoom_out_log(easing_func, i, num_frames, num_images)
-
-
-def get_px_or_fraction(value, reference_value):
-    if value <= 1:
-        value = reference_value * value
-    return int(value)
-
-
-@click.command()
-@click.argument(
-    "image_paths",
-    nargs=-1,
-    type=click.Path(exists=True),
-    required=True,
-)
-@click.option(
-    "-a",
-    "--audio_path",
-    type=click.Path(exists=True, dir_okay=False),
-    default=None,
-    help="Audio file path that will be added to the video.",
-)
-@click.option(
-    "-z",
-    "--zoom",
-    type=float,
-    default=2.0,
-    help="Zoom factor/ratio between images.",
-    show_default=True,
-)
-@click.option(
-    "-d",
-    "--duration",
-    type=float,
-    default=10.0,
-    help="Duration of the video in seconds.",
-    show_default=True,
-)
-@click.option(
-    "-e",
-    "--easing",
-    type=click.Choice(list(EASING_FUNCTIONS.keys())),
-    default=DEFAULT_EASING_KEY,
-    help="Easing function.",
-    show_default=True,
-)
-@click.option(
-    "--easing-power",
-    type=float,
-    default=DEFAULT_EASING_POWER,
-    help="Power argument of easeInPow, easeOutPow and easeInOutPow easing functions.",
-    show_default=True,
-)
-@click.option(
-    "-r",
-    "--direction",
-    type=click.Choice(["in", "out", "inout", "outin"]),
-    default="out",
-    help="Zoom direction. Inout and outin combine both directions.",
-    show_default=True,
-)
-@click.option(
-    "-o",
-    "--output",
-    type=click.Path(),
-    default="output.mp4",
-    help="Output video file.",
-    show_default=True,
-)
-@click.option(
-    "-t",
-    "--threads",
-    type=int,
-    default=-1,
-    help="Number of threads to use to generate frames. Use values <= 0 for number of available threads on your machine minus the provided absolute value.",
-    show_default=True,
-)
-@click.option(
-    "--tmp-dir",
-    type=click.Path(),
-    default="tmp",
-    help="Temporary directory to store frames.",
-    show_default=True,
-)
-@click.option(
-    "-f",
-    "--fps",
-    type=int,
-    default=30,
-    help="Frames per second of the output video.",
-    show_default=True,
-)
-@click.option(
-    "-w",
-    "--width",
-    type=float,
-    default=1,
-    help="Width of the output video. Values > 1 are interpreted as specific sizes in pixels. Values <= 1 are interpreted as a fraction of the width of the first image.",
-    show_default=True,
-)
-@click.option(
-    "-h",
-    "--height",
-    type=float,
-    default=1,
-    help="Height of the output video. Values > 1 are interpreted as specific sizes in pixels. Values <= 1 are interpreted as a fraction of the height of the first image.",
-    show_default=True,
-)
-@click.option(
-    "-s",
-    "--resampling",
-    type=click.Choice(list(RESAMPLING_FUNCTIONS.keys())),
-    default=DEFAULT_RESAMPLING_KEY,
-    help="Resampling techique to use when resizing images.",
-    show_default=True,
-)
-@click.option(
-    "-m",
-    "--margin",
-    type=float,
-    default=0.05,
-    help="Size of the margin to cut from the edges of each image for better blending with the next/previous image. Values > 1 are interpreted as specific sizes in pixels. Values <= 1 are interpreted as a fraction of the smaller size of the first image.",
-    show_default=True,
-)
-@click.option(
-    "--keep-frames",
-    is_flag=True,
-    default=False,
-    help="Keep frames in the temporary directory. Otherwise, it will be deleted after the video is generated.",
-    show_default=True,
-)
-@click.option(
-    "--skip-video-generation",
-    is_flag=True,
-    default=False,
-    help="Skip video generation. Useful if you only want to generate the frames. This option will keep the temporary directory similar to --keep-frames flag.",
-    show_default=True,
-)
-@click.option(
-    "--reverse-images",
-    is_flag=True,
-    default=False,
-    help="Reverse the order of the images.",
-    show_default=True,
-)
-def zoom_video_composer(
-    image_paths,
-    audio_path=None,
-    zoom=2.0,
-    duration=10.0,
-    easing=DEFAULT_EASING_KEY,
-    easing_power=DEFAULT_EASING_POWER,
-    direction="out",
-    output="output.mp4",
-    threads=-1,
-    tmp_dir="tmp",
-    fps=30,
-    width=1,
-    height=1,
-    resampling=DEFAULT_RESAMPLING_KEY,
-    margin=0.05,
-    keep_frames=False,
-    skip_video_generation=False,
-    reverse_images=False,
-):
-    """Compose a zoom video from multiple provided images."""
-
-    # Read images
-    _image_paths = []
-    for image_path in image_paths:
-        if os.path.isfile(image_path):
-            _image_paths.append(image_path)
-        elif os.path.isdir(image_path):
-            for subimage_path in sorted(os.listdir(image_path)):
-                _image_paths.append(os.path.join(image_path, subimage_path))
-    image_paths = _image_paths
-
-    images = []
-    click.echo(f"Reading {len(image_paths)} image files ...")
-    for image_path in image_paths:
-        if not image_path.lower().endswith((".png", ".jpg", ".jpeg", ".webp")):
-            click.echo(f"Unsupported file type: {image_path}, skipping")
-            continue
-
-        image = Image.open(image_path)
-        images.append(image)
-
-    if len(images) < 2:
-        raise ValueError("At least two images are required to create a zoom video")
-
-    # Setup some additional variables
-    easing_func = get_easing_function(easing, easing_power)
-    resampling_func = RESAMPLING_FUNCTIONS.get(resampling, None)
-    if resampling_func is None:
-        raise ValueError(f"Unsupported resampling function: {resampling}")
-
-    num_images = len(images) - 1
-    num_frames = int(duration * fps)
-    num_frames_half = int(num_frames / 2)
-    tmp_dir_hash = os.path.join(
-        tmp_dir, md5("".join(image_paths).encode("utf-8")).hexdigest()
-    )
-
-    width = get_px_or_fraction(width, images[0].width)
-    height = get_px_or_fraction(height, images[0].height)
-    margin = get_px_or_fraction(margin, min(images[0].width, images[0].height))
-
-    # Create tmp dir
-    if not os.path.exists(tmp_dir_hash):
-        click.echo(f"Creating temporary directory for frames: {tmp_dir_hash} ...")
-        os.makedirs(tmp_dir_hash, exist_ok=True)
-
-    if direction in ["out", "outin"]:
-        images.reverse()
-
-    if reverse_images:
-        images.reverse()
-
-    # Blend images (take care of margins)
-    click.echo(f"Blending {len(images)} images ...")
-    for i in trange(1, num_images + 1):
-        inner_image = images[i]
-        outer_image = images[i - 1]
-        inner_image = inner_image.crop(
-            (margin, margin, inner_image.width - margin, inner_image.height - margin)
-        )
-
-        # Some coloring for debugging purposes
-        # debug_colors = ['red', 'green', 'blue', 'yellow', 'cyan', 'magenta']
-        # layer = Image.new('RGB', inner_image.size, debug_colors[i % 6])
-        # inner_image = Image.blend(inner_image, layer, 0.25)
-
-        image = zoom_crop(outer_image, zoom, resampling_func)
-        image.paste(inner_image, (margin, margin))
-        images[i] = image
-
-        # Save image for debugging purposes
-        # image_path = os.path.join(tmp_dir_hash, f"_blending_step_1_{i:06d}.png")
-        # image.save(image_path)
-
-    images_resized = [resize_scale(i, zoom, resampling_func) for i in images]
-    for i in trange(num_images, 0, -1):
-        inner_image = images_resized[i]
-        image = images_resized[i - 1]
-        inner_image = resize_scale(inner_image, 1.0 / zoom, resampling_func)
-
-        # Some coloring for debugging purposes
-        # debug_colors = ['red', 'green', 'blue', 'yellow', 'cyan', 'magenta']
-        # layer = Image.new('RGB', inner_image.size, debug_colors[i % 6])
-        # inner_image = Image.blend(inner_image, layer, 0.25)
-
-        image.paste(
-            inner_image,
-            (
-                int((image.width - inner_image.width) / 2),
-                int((image.height - inner_image.height) / 2),
-            ),
-        )
-        images_resized[i] = image
-
-        # Save image for debugging purposes
-        # image_path = os.path.join(tmp_dir_hash, f"_blending_step_2_{i:06d}.png")
-        # image.save(image_path)
-
-    images = images_resized
-
-    # Create frames
-    def process_frame(i):  # to improve
-        if direction == "in":
-            current_zoom_log = zoom_in_log(easing_func, i, num_frames, num_images)
-        elif direction == "out":
-            current_zoom_log = zoom_out_log(easing_func, i, num_frames, num_images)
-        elif direction == "inout":
-            if i < num_frames_half:
-                current_zoom_log = zoom_in_log(
-                    easing_func, i, num_frames_half, num_images
-                )
-            else:
-                current_zoom_log = zoom_out_log(
-                    easing_func, i - num_frames_half, num_frames_half, num_images
-                )
-        elif direction == "outin":
-            if i < num_frames_half:
-                current_zoom_log = zoom_out_log(
-                    easing_func, i, num_frames_half, num_images
-                )
-            else:
-                current_zoom_log = zoom_in_log(
-                    easing_func, i - num_frames_half, num_frames_half, num_images
-                )
-        else:
-            raise ValueError(f"Unsupported direction: {direction}")
-
-        current_image_idx = ceil(current_zoom_log)
-        local_zoom = zoom ** (current_zoom_log - current_image_idx + 1)
-        #print(current_zoom_log, current_image_idx, local_zoom, zoom ** current_zoom_log)
-
-        if current_zoom_log == 0.0:
-            frame = images[0]
-        else:
-            frame = images[current_image_idx]
-            frame = zoom_crop(frame, local_zoom, resampling_func)
-
-        frame = frame.resize((width, height), resampling_func)
-        frame_path = os.path.join(tmp_dir_hash, f"{i:06d}.png")
-        frame.save(frame_path)
-
-    n_jobs = threads if threads > 0 else cpu_count() - threads
-    click.echo(f"Creating frames in {n_jobs} threads ...")
-
-    with ThreadPoolExecutor(max_workers=n_jobs) as executor:
-        futures = [executor.submit(process_frame, i) for i in range(num_frames)]
-        try:
-            for _ in tqdm(concurrent.futures.as_completed(futures), total=num_frames):
-                pass
-        except KeyboardInterrupt:
-            executor.shutdown(wait=False, cancel_futures=True)
-            raise
-
-    # Write video
-    click.echo(f"Writing video to: {output} ...")
-    image_files = [
-        os.path.join(tmp_dir_hash, f"{i:06d}.png") for i in range(num_frames)
-    ]
-    video_clip = ImageSequenceClip(image_files, fps=fps)
-    video_write_kwargs = {"codec": "libx264"}
-
-    # Add audio
-    if audio_path:
-        click.echo(f"Adding audio from: {audio_path} ...")
-        audio_clip = AudioFileClip(audio_path)
-        audio_clip = audio_clip.subclip(0, video_clip.end)
-        video_clip = video_clip.set_audio(audio_clip)
-        video_write_kwargs["audio_codec"] = "aac"
-
-    video_clip.write_videofile(output, **video_write_kwargs)
-
-    # Remove tmp dir
-    if not keep_frames and not skip_video_generation:
-        shutil.rmtree(tmp_dir_hash, ignore_errors=False, onerror=None)
-        if not os.listdir(tmp_dir):
-            click.echo(f"Removing empty temporary directory for frames: {tmp_dir} ...")
-            os.rmdir(tmp_dir)
-
-    click.echo("Done!")
-
-
-if __name__ == "__main__":
-    zoom_video_composer()
->>>>>>> 07a7fb4b
+    zoom_video_composer_cli()